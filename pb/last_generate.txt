--- conflicted
+++ resolved
@@ -1,7 +1,2 @@
-<<<<<<< HEAD
-generate.sh - Tue 22 Mar 2022 14:39:32 EDT - stepd
-streamingfast/proto revision: 48076b919ceeb799daf0225671e3d8a1994f6eca
-=======
-generate.sh - Mon 21 Mar 2022 14:33:08 EDT - stepd
-streamingfast/proto revision: 5287ec462d6a170e1a6c016cfe7030d94b7680a6
->>>>>>> 94c1c357
+generate.sh - Wed 23 Mar 2022 07:55:11 EDT - stepd
+streamingfast/proto revision: f29573074f518cb9ad9dcd1706371f5a47373989