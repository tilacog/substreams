--- conflicted
+++ resolved
@@ -27,14 +27,10 @@
 	targetBlockNumber uint64
 }
 
-<<<<<<< HEAD
 func NewFileWaiter(moduleName string, moduleGraph *manifest.ModuleGraph, factory FactoryInterface, targetStartBlock uint64) *FileWaiter {
-=======
-func NewFileWaiter(moduleName string, moduleGraph *manifest.ModuleGraph, moduleStartBlock uint64, factory FactoryInterface, targetBlock uint64) *FileWaiter {
->>>>>>> 94c1c357
 	w := &FileWaiter{
 		ancestorStores:    nil,
-		targetBlockNumber: targetBlock,
+		targetBlockNumber: targetStartBlock,
 	}
 
 	ancestorStores, _ := moduleGraph.AncestorStoresOf(moduleName)
