package state

import (
	"bytes"
	"context"
	"encoding/json"
	"fmt"
	"io"

	"github.com/streamingfast/derr"
	"github.com/streamingfast/dstore"
	"github.com/streamingfast/substreams/block"
	pbsubstreams "github.com/streamingfast/substreams/pb/sf/substreams/v1"
	"go.uber.org/zap"
	"go.uber.org/zap/zapcore"
)

type BuilderOption func(b *Store)

type Store struct {
	Name         string
	ModuleHash   string
	Store        dstore.Store
	SaveInterval uint64

	ModuleInitialBlock uint64
	storeInitialBlock  uint64 // block at which we initialized this store

	KV              map[string][]byte          // KV is the state, and assumes all Deltas were already applied to it.
	Deltas          []*pbsubstreams.StoreDelta // Deltas are always deltas for the given block.
	DeletedPrefixes []string

	UpdatePolicy pbsubstreams.Module_KindStore_UpdatePolicy
	ValueType    string

	lastOrdinal uint64
}

func NewBuilder(name string, saveInterval uint64, moduleInitialBlock uint64, moduleHash string, updatePolicy pbsubstreams.Module_KindStore_UpdatePolicy, valueType string, store dstore.Store, opts ...BuilderOption) (*Store, error) {
	subStore, err := store.SubStore(fmt.Sprintf("%s/states", moduleHash))
	if err != nil {
		return nil, fmt.Errorf("creating sub store: %w", err)
	}

	b := &Store{
		Name:               name,
		KV:                 make(map[string][]byte),
		UpdatePolicy:       updatePolicy,
		ValueType:          valueType,
		Store:              subStore,
		ModuleHash:         moduleHash,
		SaveInterval:       saveInterval,
		ModuleInitialBlock: moduleInitialBlock,
		storeInitialBlock:  moduleInitialBlock,
	}
	//b.resetNextBoundary()

	for _, opt := range opts {
		opt(b)
	}

	zlog.Info("store created", zap.Object("store", b))
	return b, nil
}

func (s *Store) CloneStructure(newStoreStartBlock uint64) *Store {
	store := &Store{
		Name:               s.Name,
		Store:              s.Store,
		SaveInterval:       s.SaveInterval,
		ModuleInitialBlock: s.ModuleInitialBlock,
		storeInitialBlock:  newStoreStartBlock,
		ModuleHash:         s.ModuleHash,
		KV:                 map[string][]byte{},
		UpdatePolicy:       s.UpdatePolicy,
		ValueType:          s.ValueType,
	}
	//store.resetNextBoundary()
	zlog.Info("store cloned", zap.Object("store", store))
	return store
}

func (s *Store) StoreInitialBlock() uint64 { return s.storeInitialBlock }

func (s *Store) IsPartial() bool {
	//zlog.Debug("module and store initial blocks", zap.Uint64("module_initial_block", s.ModuleInitialBlock), zap.Uint64("store_initial_block", s.storeInitialBlock))
	return s.ModuleInitialBlock != s.storeInitialBlock
}

func (s *Store) MarshalLogObject(enc zapcore.ObjectEncoder) error {
	enc.AddString("name", s.Name)
	enc.AddString("hash", s.ModuleHash)
	enc.AddUint64("module_initial_block", s.ModuleInitialBlock)
	enc.AddUint64("store_initial_block", s.storeInitialBlock)
	//enc.AddUint64("next_expected_boundary", s.nextExpectedBoundary)
	enc.AddBool("partial", s.IsPartial())
	enc.AddInt("key_count", len(s.KV))

	return nil
}

func (s *Store) LoadFrom(ctx context.Context, blockRange *block.Range) (*Store, error) {
	newStore := s.CloneStructure(blockRange.StartBlock)

	if err := newStore.Fetch(ctx, blockRange.ExclusiveEndBlock); err != nil {
		return nil, err
	}

	zlog.Info("store loaded from", zap.Object("store", newStore))
	return newStore, nil
}

func (s *Store) storageFilename(exclusiveEndBlock uint64) string {
	if s.IsPartial() {
		return fmt.Sprintf("%010d-%010d.partial", exclusiveEndBlock, s.storeInitialBlock)
	} else {
		return fmt.Sprintf("%010d-%010d.kv", exclusiveEndBlock, s.storeInitialBlock)
	}
}

func (s *Store) Fetch(ctx context.Context, exclusiveEndBlock uint64) error {
	fileName := s.storageFilename(exclusiveEndBlock)
	return s.load(ctx, fileName)
}

func (s *Store) load(ctx context.Context, stateFileName string) error {
	zlog.Debug("loading state from file", zap.String("module_name", s.Name), zap.String("file_name", stateFileName))
	err := derr.RetryContext(ctx, 3, func(ctx context.Context) error {
		r, err := s.Store.OpenObject(ctx, stateFileName)
		if err != nil {
			return fmt.Errorf("openning file: %w", err)
		}
		data, err := io.ReadAll(r)
		if err != nil {
			return fmt.Errorf("reading data: %w", err)
		}
		defer r.Close()

		kv := map[string][]byte{}
		if err = json.Unmarshal(data, &kv); err != nil {
			return fmt.Errorf("unmarshal data: %w", err)
		}
<<<<<<< HEAD
		//s.KV = byteMap(kv)
=======
		s.KV = kv

		zlog.Debug("unmarshalling kv", zap.String("file_name", stateFileName), zap.Object("store", s))
>>>>>>> d21299f7
		return nil
	})
	if err != nil {
		return fmt.Errorf("storage file %s: %w", stateFileName, err)
	}

	zlog.Debug("state loaded", zap.String("builder_name", s.Name), zap.String("file_name", stateFileName))
	return nil
}

// WriteState is to be called ONLY when we just passed the
// `nextExpectedBoundary` and processed nothing more after that
// boundary.
func (s *Store) WriteState(ctx context.Context, endBoundaryBlock uint64) (*storeWriter, error) {
	zlog.Debug("writing state", zap.Object("builder", s))

	//kv := stringMap(s.KV) // FOR READABILITY ON DISK

	content, err := json.MarshalIndent(s.KV, "", "  ")
	if err != nil {
		return nil, fmt.Errorf("marshal kv state: %w", err)
	}

	filename := s.storageFilename(endBoundaryBlock)
	zlog.Info("about to write state",
		zap.String("store", s.Name),
		zap.Bool("partial", s.IsPartial()),
		zap.String("file_name", filename),
	)

	sw := &storeWriter{
		objStore:     s.Store,
		filename:     filename,
		content:      content,
		initialBlock: s.storeInitialBlock,
		endBoundary:  endBoundaryBlock,
		moduleName:   s.Name,
		ctx:          ctx,
	}

	return sw, nil
}

type storeWriter struct {
	objStore     dstore.Store
	filename     string
	content      []byte
	initialBlock uint64
	endBoundary  uint64
	moduleName   string
	ctx          context.Context
}

func (w *storeWriter) Write() error {
	err := derr.RetryContext(w.ctx, 3, func(ctx context.Context) error {
		return w.objStore.WriteObject(ctx, w.filename, bytes.NewReader(w.content))
	})
	if err != nil {
		return fmt.Errorf("writing state %s for range %d-%d: %w", w.moduleName, w.initialBlock, w.endBoundary, err)
	}
	return nil
}

func (s *Store) DeleteStore(ctx context.Context, exclusiveEndBlock uint64) *storeDeleter {
	filename := s.storageFilename(exclusiveEndBlock)

	return &storeDeleter{
		objStore: s.Store,
		filename: filename,
		ctx:      ctx,
	}
}

type storeDeleter struct {
	objStore dstore.Store
	filename string
	ctx      context.Context
}

func (d *storeDeleter) Delete() error {
	zlog.Debug("deleting store file", zap.String("file_name", d.filename))
	if err := d.objStore.DeleteObject(d.ctx, d.filename); err != nil {
		zlog.Warn("deleting partial file", zap.String("filename", d.filename), zap.Error(err))
	}
	return nil
}

func (s *Store) ApplyDelta(delta *pbsubstreams.StoreDelta) {
	// Keys need to have at least one character, and mustn't start with 0xFF
	// 0xFF is reserved for internal use.
	if len(delta.Key) == 0 {
		panic(fmt.Sprintf("key invalid, must be at least 1 character for module %q", s.Name))
	}
	if delta.Key[0] == byte(255) {
		panic(fmt.Sprintf("key %q invalid, must be at least 1 character and not start with 0xFF", delta.Key))
	}

	switch delta.Operation {
	case pbsubstreams.StoreDelta_UPDATE, pbsubstreams.StoreDelta_CREATE:
		s.KV[delta.Key] = delta.NewValue
	case pbsubstreams.StoreDelta_DELETE:
		delete(s.KV, delta.Key)
	}
}

func (s *Store) Flush() {
	if tracer.Enabled() {
		zlog.Debug("flushing store", zap.String("name", s.Name), zap.Int("delta_count", len(s.Deltas)), zap.Int("entry_count", len(s.KV)))
	}
	s.Deltas = nil
	s.lastOrdinal = 0
}

// func (s *Store) resetNextBoundary() {
// 	s.nextExpectedBoundary = s.storeInitialBlock - s.storeInitialBlock%s.SaveInterval + s.SaveInterval
// }

// func (s *Store) NextBoundary() uint64 { return s.nextExpectedBoundary }

func (s *Store) Roll(lastBlock uint64) {
	s.storeInitialBlock = lastBlock
	s.KV = map[string][]byte{}
}

// func (s *Store) SetNextLiveBoundary(requestedStartBlock uint64) {
// 	s.nextExpectedBoundary = requestedStartBlock - requestedStartBlock%s.SaveInterval + s.SaveInterval
// }

// // PushBoundary to be called when the store has written its snapshot and gets ready for the next.
// func (s *Store) PushBoundary() {
// 	s.nextExpectedBoundary += s.SaveInterval
// }

func (s *Store) bumpOrdinal(ord uint64) {
	if s.lastOrdinal > ord {
		panic("cannot Set or Del a value on a state.Builder with an ordinal lower than the previous")
	}
	s.lastOrdinal = ord
}<|MERGE_RESOLUTION|>--- conflicted
+++ resolved
@@ -140,13 +140,9 @@
 		if err = json.Unmarshal(data, &kv); err != nil {
 			return fmt.Errorf("unmarshal data: %w", err)
 		}
-<<<<<<< HEAD
-		//s.KV = byteMap(kv)
-=======
-		s.KV = kv
+		//s.KV = kv
 
 		zlog.Debug("unmarshalling kv", zap.String("file_name", stateFileName), zap.Object("store", s))
->>>>>>> d21299f7
 		return nil
 	})
 	if err != nil {
