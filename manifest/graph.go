package manifest

import (
	"encoding/json"
	"fmt"
	"sort"

	pbtransform "github.com/streamingfast/substreams/pb/sf/substreams/transform/v1"
	"github.com/yourbasic/graph"
)

type ModuleGraph struct {
	*graph.Mutable

	modules     []*pbtransform.Module
	moduleIndex map[string]int
	indexIndex  map[int]*pbtransform.Module
}

func NewModuleGraph(modules []*pbtransform.Module) (*ModuleGraph, error) {
	g := &ModuleGraph{
		Mutable:     graph.New(len(modules)),
		modules:     modules,
		moduleIndex: make(map[string]int),
		indexIndex:  make(map[int]*pbtransform.Module),
	}

	for i, module := range modules {
		g.moduleIndex[module.Name] = i
		g.indexIndex[i] = module
	}

	for i, module := range modules {
		for _, input := range module.Inputs {

			var moduleName string
			if v := input.GetMap(); v != nil {
				moduleName = v.ModuleName
			} else if v := input.GetStore(); v != nil {
				moduleName = v.ModuleName
			}
			if moduleName == "" {
				continue
			}

			if j, found := g.moduleIndex[moduleName]; found {
				g.AddCost(i, j, 1)
			}
		}
	}

	if !graph.Acyclic(g) {
		return nil, fmt.Errorf("modules graph has a cycle")
	}

	return g, nil
}

func (g *ModuleGraph) topSort() ([]*pbtransform.Module, bool) {
	order, ok := graph.TopSort(g)
	if !ok {
		return nil, ok
	}

	var res []*pbtransform.Module
	for _, i := range order {
		res = append(res, g.indexIndex[i])
	}

	return res, ok
}

func (g *ModuleGraph) AncestorsOf(moduleName string) ([]*pbtransform.Module, error) {
	if _, found := g.moduleIndex[moduleName]; !found {
		return nil, fmt.Errorf("could not find module %s in graph", moduleName)
	}

	_, distances := graph.ShortestPaths(g, g.moduleIndex[moduleName])

	var res []*pbtransform.Module
	for i, d := range distances {
		if d >= 1 {
			res = append(res, g.indexIndex[i])
		}
	}

	return res, nil
}

func (g *ModuleGraph) AncestorStoresOf(moduleName string) ([]*pbtransform.Module, error) {
	ancestors, err := g.AncestorsOf(moduleName)
	if err != nil {
		return nil, err
	}

	result := make([]*pbtransform.Module, 0, len(ancestors))
	for _, a := range ancestors {
		if a.GetKindStore() != nil {
			result = append(result, a)
		}
	}

	return result, nil
}

func (g *ModuleGraph) ParentsOf(moduleName string) ([]*pbtransform.Module, error) {
	if _, found := g.moduleIndex[moduleName]; !found {
		return nil, fmt.Errorf("could not find module %s in graph", moduleName)
	}

	_, distances := graph.ShortestPaths(g, g.moduleIndex[moduleName])

	var res []*pbtransform.Module
	for i, d := range distances {
		if d == 1 {
			res = append(res, g.indexIndex[i])
		}
	}

	return res, nil
}

func (g *ModuleGraph) StoresDownTo(moduleName string) ([]*pbtransform.Module, error) {
	if _, found := g.moduleIndex[moduleName]; !found {
		return nil, fmt.Errorf("could not find module %s in graph", moduleName)
	}

	_, distances := graph.ShortestPaths(g, g.moduleIndex[moduleName])

	var res []*pbtransform.Module
	for i, d := range distances {
		if d >= 0 { // connected node or myself
			module := g.indexIndex[i]
			if module.GetKindStore() != nil {
				res = append(res, g.indexIndex[i])
			}
		}
	}

	return res, nil
}

func (g *ModuleGraph) ModulesDownTo(moduleName string) ([]*pbtransform.Module, error) {
	if _, found := g.moduleIndex[moduleName]; !found {
		return nil, fmt.Errorf("could not find module %s in graph", moduleName)
	}

	_, distances := graph.ShortestPaths(g, g.moduleIndex[moduleName])

	var res []*pbtransform.Module
	for i, d := range distances {
		if d >= 0 { // connected node or myself
			res = append(res, g.indexIndex[i])
		}
	}

	return res, nil
}

<<<<<<< HEAD
func (g *ModuleGraph) GroupedModulesDownTo(moduleName string) ([][]*pbtransform.Module, error) {
=======
func (g *ModuleGraph) GroupedModulesDownTo(moduleName string) ([][]*Module, error) {
	return g.groupedModulesDownTo(moduleName, false)
}

func (g *ModuleGraph) GroupedStoresDownTo(moduleName string) ([][]*Module, error) {
	return g.groupedModulesDownTo(moduleName, true)
}

func (g *ModuleGraph) groupedModulesDownTo(moduleName string, storesOnly bool) ([][]*Module, error) {
>>>>>>> 94c1c357
	v, found := g.moduleIndex[moduleName]

	if !found {
		return nil, fmt.Errorf("could not find module %s in graph", moduleName)
	}

	g.topSort()

	var modsFunc func(string) ([]*Module, error)
	if storesOnly {
		modsFunc = g.StoresDownTo
	} else {
		modsFunc = g.ModulesDownTo
	}

	mods, err := modsFunc(moduleName)
	if err != nil {
		return nil, fmt.Errorf("could not determine dependencies graph for %s: %w", moduleName, err)
	}

	_, dist := graph.ShortestPaths(g, v)

	distmap := map[int][]*pbtransform.Module{}
	distkeys := []int{}
	for _, mod := range mods {
		mix := g.moduleIndex[mod.Name]
		if _, found := distmap[int(dist[mix])]; !found {
			distkeys = append(distkeys, int(dist[mix]))
		}
		distmap[int(dist[mix])] = append(distmap[int(dist[mix])], mod)
	}

	//reverse sort
	sort.Slice(distkeys, func(i, j int) bool {
		return distkeys[j] < distkeys[i]
	})

	res := make([][]*pbtransform.Module, 0, len(distmap))
	for _, ix := range distkeys {
		res = append(res, distmap[ix])
	}

	return res, nil
}

type ModuleGroupMarhsaler [][]*Module

func (m ModuleGroupMarhsaler) MarshalJSON() ([]byte, error) {
	l := make([][]string, len(m), len(m))
	for i, g := range m {
		sg := make([]string, 0, len(g))
		for _, mod := range g {
			sg = append(sg, mod.Name)
		}
		l[i] = sg
	}

	return json.Marshal(l)
}

type ModuleMarshaler []*Module

func (m ModuleMarshaler) MarshalJSON() ([]byte, error) {
	l := make([]string, 0, len(m))
	for _, mod := range m {
		l = append(l, mod.Name)
	}

	return json.Marshal(l)
}

<|MERGE_RESOLUTION|>--- conflicted
+++ resolved
@@ -157,19 +157,15 @@
 	return res, nil
 }
 
-<<<<<<< HEAD
 func (g *ModuleGraph) GroupedModulesDownTo(moduleName string) ([][]*pbtransform.Module, error) {
-=======
-func (g *ModuleGraph) GroupedModulesDownTo(moduleName string) ([][]*Module, error) {
 	return g.groupedModulesDownTo(moduleName, false)
 }
 
-func (g *ModuleGraph) GroupedStoresDownTo(moduleName string) ([][]*Module, error) {
+func (g *ModuleGraph) GroupedStoresDownTo(moduleName string) ([][]*pbtransform.Module, error) {
 	return g.groupedModulesDownTo(moduleName, true)
 }
 
-func (g *ModuleGraph) groupedModulesDownTo(moduleName string, storesOnly bool) ([][]*Module, error) {
->>>>>>> 94c1c357
+func (g *ModuleGraph) groupedModulesDownTo(moduleName string, storesOnly bool) ([][]*pbtransform.Module, error) {
 	v, found := g.moduleIndex[moduleName]
 
 	if !found {
@@ -178,7 +174,7 @@
 
 	g.topSort()
 
-	var modsFunc func(string) ([]*Module, error)
+	var modsFunc func(string) ([]*pbtransform.Module, error)
 	if storesOnly {
 		modsFunc = g.StoresDownTo
 	} else {
@@ -239,5 +235,4 @@
 	}
 
 	return json.Marshal(l)
-}
-
+}