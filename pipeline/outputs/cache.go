--- conflicted
+++ resolved
@@ -28,31 +28,6 @@
 	cacheFilenameRegex = regexp.MustCompile(`([\d]+)-([\d]+)\.output`)
 }
 
-<<<<<<< HEAD
-=======
-type CacheItem struct {
-	BlockNum  uint64                 `json:"block_num"`
-	BlockID   string                 `json:"block_id"`
-	Payload   []byte                 `json:"payload"`
-	Timestamp *timestamppb.Timestamp `json:"timestamp"`
-	Cursor    string                 `json:"cursor"`
-}
-type outputKV map[string]*CacheItem
-type OutputCache struct {
-	lock sync.RWMutex
-
-	ModuleName        string
-	CurrentBlockRange *block.Range
-	kv                outputKV
-	Store             dstore.Store
-	saveBlockInterval uint64
-}
-
-func (c *OutputCache) currentFilename() string {
-	return ComputeDBinFilename(c.CurrentBlockRange.StartBlock, c.CurrentBlockRange.ExclusiveEndBlock)
-}
-
->>>>>>> d2a5fefb
 type ModulesOutputCache struct {
 	OutputCaches      map[string]*OutputCache
 	SaveBlockInterval uint64
@@ -187,15 +162,9 @@
 	return nil
 }
 
-<<<<<<< HEAD
-func (c *OutputCache) Get(clock *pbsubstreams.Clock) ([]byte, bool, error) {
+func (c *OutputCache) Get(clock *pbsubstreams.Clock) ([]byte, bool) {
 	c.Lock()
 	defer c.Unlock()
-=======
-func (c *OutputCache) Get(clock *pbsubstreams.Clock) ([]byte, bool) {
-	c.lock.Lock()
-	defer c.lock.Unlock()
->>>>>>> d2a5fefb
 
 	cacheItem, found := c.kv[clock.Id]
 
