--- conflicted
+++ resolved
@@ -15,14 +15,9 @@
 	"google.golang.org/grpc/credentials/oauth"
 )
 
-<<<<<<< HEAD
-func NewSubstreamsClient(endpoint, jwt string, useInsecureTSLConnection, usePlainTextConnection bool) (pbsubstreams.StreamClient, []grpc.CallOption, error) {
-	skipAuth := jwt == "" || usePlainTextConnection
-=======
 func NewSubstreamsClient(endpoint, jwt string, useInsecureTLSConnection, usePlainTextConnection bool) (pbsubstreams.StreamClient, []grpc.CallOption, error) {
 	zlog.Debug("creating new client", zap.String("endpoint", endpoint), zap.Bool("jwt_present", jwt != ""))
-	skipAuth := jwt == ""
->>>>>>> 63724932
+	skipAuth := jwt == "" || usePlainTextConnection
 
 	if useInsecureTLSConnection && usePlainTextConnection {
 		return nil, nil, fmt.Errorf("option --insecure and --plaintext are mutually exclusive, they cannot be both specified at the same time")
