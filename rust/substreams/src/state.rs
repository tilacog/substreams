use crate::externs;
use crate::memory;
use bigdecimal::BigDecimal;
use num_bigint::BigInt;

pub fn get_at<K: AsRef<str>>(store_idx: u32, ord: i64, key: K) -> Option<Vec<u8>> {
    let key = key.as_ref();

    unsafe {
        let key_bytes = key.as_bytes();
        let output_ptr = memory::alloc(8);
        let found = externs::state::get_at(
            store_idx,
            ord,
            key_bytes.as_ptr(),
            key_bytes.len() as u32,
            output_ptr as u32,
        );
        return if found == 1 {
            Some(memory::get_output_data(output_ptr))
        } else {
            None
        };
    }
}
pub fn get_last<K: AsRef<str>>(store_idx: u32, key: K) -> Option<Vec<u8>> {
    let key = key.as_ref();

    unsafe {
        let key_bytes = key.as_bytes();
        let output_ptr = memory::alloc(8);
        let found = externs::state::get_last(
            store_idx,
            key_bytes.as_ptr(),
            key_bytes.len() as u32,
            output_ptr as u32,
        );

        return if found == 1 {
            Some(memory::get_output_data(output_ptr))
        } else {
            None
        };
    }
}
pub fn get_first<K: AsRef<str>>(store_idx: u32, key: K) -> Option<Vec<u8>> {
    let key = key.as_ref();

    unsafe {
        let key_bytes = key.as_bytes();
        let output_ptr = memory::alloc(8);
        let found = externs::state::get_first(
            store_idx,
            key_bytes.as_ptr(),
            key_bytes.len() as u32,
            output_ptr as u32,
        );

        return if found == 1 {
            Some(memory::get_output_data(output_ptr))
        } else {
            None
        };
    }
}
pub fn set<K: AsRef<str>>(ord: i64, key: K, value: &Vec<u8>) {
    let key = key.as_ref();

    unsafe {
        externs::state::set(
            ord,
            key.as_ptr(),
            key.len() as u32,
            value.as_ptr(),
            value.len() as u32,
        )
    }
}
pub fn set_if_not_exists<K: AsRef<str>>(ord: i64, key: K, value: &Vec<u8>) {
    let key = key.as_ref();

    unsafe {
        externs::state::set_if_not_exists(
            ord,
            key.as_ptr(),
            key.len() as u32,
            value.as_ptr(),
            value.len() as u32,
        )
    }
}

pub fn append<K: AsRef<str>>(ord: i64, key: K, value: &Vec<u8>) {
    let key = key.as_ref();

    unsafe {
        externs::state::append(
            ord,
            key.as_ptr(),
            key.len() as u32,
            value.as_ptr(),
            value.len() as u32,
        )
    }
}

pub fn delete_prefix<K: AsRef<str>>(ord: i64, prefix: K) {
    let prefix = prefix.as_ref();

    unsafe { externs::state::delete_prefix(ord, prefix.as_ptr(), prefix.len() as u32) }
}
<<<<<<< HEAD
pub fn add_bigint(ord: i64, key: String, value: &BigInt)  {
=======

pub fn add_bigint<K: AsRef<str>>(ord: i64, key: K, value: &BigInt) {
    let key = key.as_ref();
>>>>>>> 460cd0bb
    let data = value.to_string();

    unsafe {
        externs::state::add_bigint(
            ord,
            key.as_ptr(),
            key.len() as u32,
            data.as_ptr(),
            data.len() as u32,
        )
    }
}
pub fn add_int64<K: AsRef<str>>(ord: i64, key: K, value: i64) {
    let key = key.as_ref();

    unsafe { externs::state::add_int64(ord, key.as_ptr(), key.len() as u32, value) }
}

pub fn add_float64<K: AsRef<str>>(ord: i64, key: K, value: f64) {
    let key = key.as_ref();

    unsafe { externs::state::add_float64(ord, key.as_ptr(), key.len() as u32, value) }
}

pub fn add_bigfloat<K: AsRef<str>>(ord: i64, key: K, value: &BigDecimal) {
    let key = key.as_ref();
    let data = value.to_string();

    unsafe {
        externs::state::add_bigfloat(
            ord,
            key.as_ptr(),
            key.len() as u32,
            data.as_ptr(),
            data.len() as u32,
        )
    }
}

pub fn set_min_int64<K: AsRef<str>>(ord: i64, key: K, value: i64) {
    let key = key.as_ref();

    unsafe { externs::state::set_min_int64(ord, key.as_ptr(), key.len() as u32, value) }
}

pub fn set_min_bigint<K: AsRef<str>>(ord: i64, key: K, value: &BigInt) {
    let key = key.as_ref();
    let data = value.to_string();

    unsafe {
        externs::state::set_min_bigint(
            ord,
            key.as_ptr(),
            key.len() as u32,
            data.as_ptr(),
            data.len() as u32,
        )
    }
}

pub fn set_min_float64<K: AsRef<str>>(ord: i64, key: K, value: f64) {
    let key = key.as_ref();

    unsafe { externs::state::set_min_float64(ord, key.as_ptr(), key.len() as u32, value) }
}

pub fn set_min_bigfloat<K: AsRef<str>>(ord: i64, key: K, value: &BigDecimal) {
    let key = key.as_ref();
    let data = value.to_string();

    unsafe {
        externs::state::set_min_bigfloat(
            ord,
            key.as_ptr(),
            key.len() as u32,
            data.as_ptr(),
            data.len() as u32,
        )
    }
}

pub fn set_max_int64<K: AsRef<str>>(ord: i64, key: K, value: i64) {
    let key = key.as_ref();

    unsafe { externs::state::set_max_int64(ord, key.as_ptr(), key.len() as u32, value) }
}

pub fn set_max_bigint<K: AsRef<str>>(ord: i64, key: K, value: &BigInt) {
    let key = key.as_ref();
    let data = value.to_string();

    unsafe {
        externs::state::set_max_bigint(
            ord,
            key.as_ptr(),
            key.len() as u32,
            data.as_ptr(),
            data.len() as u32,
        )
    }
}

pub fn set_max_float64<K: AsRef<str>>(ord: i64, key: K, value: f64) {
    let key = key.as_ref();

    unsafe { externs::state::set_max_float64(ord, key.as_ptr(), key.len() as u32, value) }
}

pub fn set_max_bigfloat<K: AsRef<str>>(ord: i64, key: K, value: &BigDecimal) {
    let key = key.as_ref();
    let data = value.to_string();

    unsafe {
        externs::state::set_max_bigfloat(
            ord,
            key.as_ptr(),
            key.len() as u32,
            data.as_ptr(),
            data.len() as u32,
        )
    }
}<|MERGE_RESOLUTION|>--- conflicted
+++ resolved
@@ -109,13 +109,9 @@
 
     unsafe { externs::state::delete_prefix(ord, prefix.as_ptr(), prefix.len() as u32) }
 }
-<<<<<<< HEAD
-pub fn add_bigint(ord: i64, key: String, value: &BigInt)  {
-=======
-
-pub fn add_bigint<K: AsRef<str>>(ord: i64, key: K, value: &BigInt) {
-    let key = key.as_ref();
->>>>>>> 460cd0bb
+
+pub fn add_bigint<K: AsRef<str>>(ord: i64, key: K, value: &BigInt)  {
+    let key = key.as_ref();
     let data = value.to_string();
 
     unsafe {
